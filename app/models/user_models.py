from typing import Optional

from pydantic import BaseModel
from sqlalchemy import Column, Integer, String, DateTime, Boolean
from sqlalchemy.sql import func
from app.database import Base


class User(Base):
    __tablename__ = "users"

    id: int = Column(Integer, primary_key=True, index=True)
<<<<<<< HEAD
    username: str = Column(
        String, index=True, unique=True, nullable=False, default=None
    )
    # email: str = Column(String, nullable=True)
    hashed_password: str = Column(String, unique=True, nullable=False)
    created_date: DateTime = Column(DateTime, server_default=func.now())
    updated_date: DateTime = Column(DateTime, onupdate=func.now())
    is_deleted: bool = Column(Boolean, default=False)

=======
    username: str = Column(String, index = True, unique=True, nullable=False, default=None)
    #email: str = Column(String, nullable=True)
    hashed_password: str = Column(String, unique= True, nullable=False)
    created_date: DateTime = Column(DateTime, server_default=func.now())
    updated_date: DateTime = Column(DateTime, onupdate=func.now())
    is_deleted: bool = Column(Boolean, default= False)
    #logged_in: bool = Column(Boolean, default=True)
>>>>>>> b3d026d8

class UserRequest(BaseModel):
    username: str

class UserAuthentication(UserRequest):
    password: str


class UserResponse(BaseModel):
    message: str
    status_code: int
<<<<<<< HEAD
    data: Optional[dict] = None
=======
    data: Optional[dict] = None

class LogoutResponse(BaseModel):
    message: str
    status_code: int
>>>>>>> b3d026d8
<|MERGE_RESOLUTION|>--- conflicted
+++ resolved
@@ -10,7 +10,6 @@
     __tablename__ = "users"
 
     id: int = Column(Integer, primary_key=True, index=True)
-<<<<<<< HEAD
     username: str = Column(
         String, index=True, unique=True, nullable=False, default=None
     )
@@ -19,19 +18,12 @@
     created_date: DateTime = Column(DateTime, server_default=func.now())
     updated_date: DateTime = Column(DateTime, onupdate=func.now())
     is_deleted: bool = Column(Boolean, default=False)
+    # logged_in: bool = Column(Boolean, default=True)
 
-=======
-    username: str = Column(String, index = True, unique=True, nullable=False, default=None)
-    #email: str = Column(String, nullable=True)
-    hashed_password: str = Column(String, unique= True, nullable=False)
-    created_date: DateTime = Column(DateTime, server_default=func.now())
-    updated_date: DateTime = Column(DateTime, onupdate=func.now())
-    is_deleted: bool = Column(Boolean, default= False)
-    #logged_in: bool = Column(Boolean, default=True)
->>>>>>> b3d026d8
 
 class UserRequest(BaseModel):
     username: str
+
 
 class UserAuthentication(UserRequest):
     password: str
@@ -40,12 +32,9 @@
 class UserResponse(BaseModel):
     message: str
     status_code: int
-<<<<<<< HEAD
     data: Optional[dict] = None
-=======
-    data: Optional[dict] = None
+
 
 class LogoutResponse(BaseModel):
     message: str
-    status_code: int
->>>>>>> b3d026d8
+    status_code: int