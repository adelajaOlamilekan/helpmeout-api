import base64
import json
import os

from fastapi import (
    APIRouter,
    BackgroundTasks,
    Depends,
    HTTPException,
)
from fastapi.responses import FileResponse
from sqlalchemy.orm import Session

from app.database import get_db
from app.models.video_models import Video, VideoBlob
from app.services.services import save_blob, merge_blobs, generate_id

video_router = APIRouter(prefix="/srce/api")


<<<<<<< HEAD
@video_router.post("/upload/")
def upload_video(
    background_tasks: BackgroundTasks,
    username: str,
    file: UploadFile = File(...),
=======
@router.post("/start-recording/")
def start_recording(
    user_data: dict,
>>>>>>> 3575ae70
    db: Session = Depends(get_db),
):
    """
    Start the recording process.
    Args:
        user_id (str): The user ID.
        Db (Session, optional): The database session. Default
            Depends(get_db).

    Returns:
        dict: A dictionary containing the success message and video ID.7

    Raises:
        None
    """
    user_id = user_data.get("user_id")
    video_data = Video(
        id=generate_id(),
        user_id=user_id,
    )

    db.add(video_data)
    db.commit()

    response = {
        "message": "Recording started successfully",
        "video_id": video_data.id,
    }

    return json.dumps(response, indent=2)


<<<<<<< HEAD
@video_router.post("/upload_blob/")
=======
@router.post("/upload-recording/")
>>>>>>> 3575ae70
def upload_video_blob(
    background_tasks: BackgroundTasks,
    video_data: VideoBlob,
    db: Session = Depends(get_db),
):
    """
    Uploads a video blob to the server.

    Args:
        background_tasks (BackgroundTasks): The background tasks object.
        video_data (VideoBlob): The json data cintaining video information
        Db (Session, optional): The database session.
            Defaults to Depends(get_db).

    Returns:
        dict: A dictionary containing the success message and video data if
            applicable.

    Raises:
        None
    """
    # Query the database for the video id
    video = db.query(Video).filter(Video.id == video_data.video_id).first()

    # If the video is not found, raise an exception
    if not video:
        raise HTTPException(status_code=404, detail="Video not found.")

    # Decode the blob data
    blob_data = base64.b64decode(video_data.blob_object)

    # Save the blob
    _ = save_blob(
        video_data.user_id,
        video_data.video_id,
        video_data.blob_index,
        blob_data,
    )

    # If it's the last blob, merge all blobs and process the video
    if video.is_last:
        # Merge the blobs
        video.original_location = merge_blobs(video_data.user_id, video_data.video_id)

        video_data.status = "completed"
        db.commit()
        db.close()

        # Process the video in the background
        # background_tasks.add_task(
        #     process_video,
        #     video_data.id,
        #     merged_video_path,
        #     video_blob.filename,
        # )

        response = {
            "message": "Chunks received successfully and video is being processed",
            "video_id": video_data.video_id,
            "video_url": f"/scre/api/recording/{video_data.video_id}",
            "thumbnail_url": f"/scre/api/thumbnail/{video_data.video_id}",
            "transcript_url": f"/scre/api/transcript/{video_data.video_id}",
        }
        return json.dumps(response, indent=2)
    db.close()

    return {"msg": "Chunk received successfully!"}


<<<<<<< HEAD
@video_router.get("/videos/{username}")
def get_videos(username: str, db: Session = Depends(get_db)):
=======
@router.get("/videos/user/{user_id}")
def get_videos(user_id: str, db: Session = Depends(get_db)):
>>>>>>> 3575ae70
    """
    Returns a list of videos associated with the given user_id.
    Parameters:
        username (str): The username for which to retrieve the videos.
        db (Session): The database session.
    Returns:
        List[Video]: A list of Video objects associated with the given
            username.
    """
    videos = db.query(Video).filter(Video.user_id == user_id).all()
    db.close()
    return json.dumps(videos, indent=2)


<<<<<<< HEAD
@video_router.get("/video/stream/{video_id}")
def stream_video(video_id: int, db: Session = Depends(get_db)):
=======
@router.get("/video/{video_id}")
def stream_video(video_id: str, db: Session = Depends(get_db)):
>>>>>>> 3575ae70
    """
    Stream a video by its video ID.
    Parameters:
    - video_id (int): The ID of the video to be streamed.
    - db (Session, optional): The database session. Defaults to the result of
        the get_db function.
    Returns:
    - FileResponse: The file response containing the video stream.
    Raises:
    - HTTPException: If the video is not found.
    """
    video = db.query(Video).filter(Video.id == video_id).first()
    db.close()

    if video:
        return FileResponse(video.original_location, media_type="video/mp4")
    raise HTTPException(status_code=404, detail="Video not found.")


<<<<<<< HEAD
@video_router.delete("/video/{video_id}")
def delete_video(video_id: int, db: Session = Depends(get_db)):
=======
@router.delete("/video/{video_id}")
def delete_video(video_id: str, db: Session = Depends(get_db)):
>>>>>>> 3575ae70
    """
    Deletes a video from the database and removes its associated files from the
        file system.

    Parameters:
        - video_id (int): The ID of the video to be deleted.
        - db (Session, optional): The database session. Defaults to the result
            of the `get_db` function.

    Returns:
        - dict: A dictionary with a single key "msg" and the value "Video
            deleted successfully!"

    Raises:
        - HTTPException: If the video with the specified ID is not found in
            the database.
    """
    if video := db.query(Video).filter(Video.id == video_id).first():
        os.remove(video.original_location)
        if os.path.exists(video.thumbnail_location):
            os.remove(video.thumbnail_location)
        if os.path.exists(video.compressed_location):
            os.remove(video.compressed_location)

        db.delete(video)
        db.commit()
        db.close()

        return {"msg": "Video deleted successfully!"}

    db.close()
    raise HTTPException(status_code=404, detail="Video not found.")<|MERGE_RESOLUTION|>--- conflicted
+++ resolved
@@ -15,20 +15,12 @@
 from app.models.video_models import Video, VideoBlob
 from app.services.services import save_blob, merge_blobs, generate_id
 
-video_router = APIRouter(prefix="/srce/api")
+router = APIRouter(prefix="/srce/api")
 
 
-<<<<<<< HEAD
-@video_router.post("/upload/")
-def upload_video(
-    background_tasks: BackgroundTasks,
-    username: str,
-    file: UploadFile = File(...),
-=======
 @router.post("/start-recording/")
 def start_recording(
     user_data: dict,
->>>>>>> 3575ae70
     db: Session = Depends(get_db),
 ):
     """
@@ -61,11 +53,7 @@
     return json.dumps(response, indent=2)
 
 
-<<<<<<< HEAD
-@video_router.post("/upload_blob/")
-=======
 @router.post("/upload-recording/")
->>>>>>> 3575ae70
 def upload_video_blob(
     background_tasks: BackgroundTasks,
     video_data: VideoBlob,
@@ -135,13 +123,8 @@
     return {"msg": "Chunk received successfully!"}
 
 
-<<<<<<< HEAD
-@video_router.get("/videos/{username}")
-def get_videos(username: str, db: Session = Depends(get_db)):
-=======
 @router.get("/videos/user/{user_id}")
 def get_videos(user_id: str, db: Session = Depends(get_db)):
->>>>>>> 3575ae70
     """
     Returns a list of videos associated with the given user_id.
     Parameters:
@@ -156,13 +139,8 @@
     return json.dumps(videos, indent=2)
 
 
-<<<<<<< HEAD
-@video_router.get("/video/stream/{video_id}")
-def stream_video(video_id: int, db: Session = Depends(get_db)):
-=======
 @router.get("/video/{video_id}")
 def stream_video(video_id: str, db: Session = Depends(get_db)):
->>>>>>> 3575ae70
     """
     Stream a video by its video ID.
     Parameters:
@@ -182,13 +160,8 @@
     raise HTTPException(status_code=404, detail="Video not found.")
 
 
-<<<<<<< HEAD
-@video_router.delete("/video/{video_id}")
-def delete_video(video_id: int, db: Session = Depends(get_db)):
-=======
 @router.delete("/video/{video_id}")
 def delete_video(video_id: str, db: Session = Depends(get_db)):
->>>>>>> 3575ae70
     """
     Deletes a video from the database and removes its associated files from the
         file system.
